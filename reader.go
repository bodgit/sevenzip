package sevenzip

import (
	"bufio"
	"bytes"
	"encoding/binary"
	"errors"
	"fmt"
	"hash/crc32"
	"io"
	"io/fs"
	"os"
	"path"
	"path/filepath"
	"sort"
	"strings"
	"sync"
	"time"

	"github.com/bodgit/plumbing"
	"github.com/bodgit/sevenzip/internal/pool"
	"github.com/bodgit/sevenzip/internal/util"
	"github.com/hashicorp/go-multierror"
	"go4.org/readerutil"
)

var (
	errFormat   = errors.New("sevenzip: not a valid 7-zip file")
	errChecksum = errors.New("sevenzip: checksum error")
	errTooMuch  = errors.New("sevenzip: too much data")
)

// A Reader serves content from a 7-Zip archive.
type Reader struct {
	r     io.ReaderAt
	start int64
	end   int64
	si    *streamsInfo
	p     string
	File  []*File
	pool  []pool.Pooler

	fileListOnce sync.Once
	fileList     []fileListEntry
}

// A ReadCloser is a Reader that must be closed when no longer needed.
type ReadCloser struct {
	f []*os.File
	Reader
}

// A File is a single file in a 7-Zip archive. The file information is in the
// embedded FileHeader. The file content can be accessed by calling Open.
type File struct {
	FileHeader
	zip    *Reader
	folder int
	offset int64
}

type fileReader struct {
	rc util.SizeReadSeekCloser
	f  *File
	n  int64
}

func (fr *fileReader) Stat() (fs.FileInfo, error) {
	return headerFileInfo{&fr.f.FileHeader}, nil
}

func (fr *fileReader) Read(p []byte) (n int, err error) {
	if len(p) == 0 {
		return 0, nil
	}

	if fr.n <= 0 {
		return 0, io.EOF
	}

	if int64(len(p)) > fr.n {
		p = p[0:fr.n]
	}

	n, err = fr.rc.Read(p)
	fr.n -= int64(n)

	return
}

func (fr *fileReader) Close() error {
	if fr.rc == nil {
		return nil
	}

	offset, err := fr.rc.Seek(0, io.SeekCurrent)
	if err != nil {
		return err
	}

	if offset == fr.rc.Size() { // EOF reached
		if err := fr.rc.Close(); err != nil {
			return err
		}
	} else {
		f := fr.f
		if _, err := f.zip.pool[f.folder].Put(offset, fr.rc); err != nil {
			return err
		}
	}

	fr.rc = nil

	return nil
}

// Open returns an io.ReadCloser that provides access to the File's contents.
// Multiple files may be read concurrently.
func (f *File) Open() (io.ReadCloser, error) {
	if f.FileHeader.isEmptyStream || f.FileHeader.isEmptyFile {
		// Return empty reader for directory or empty file
		return io.NopCloser(bytes.NewReader(nil)), nil
	}

	var err error

	rc, _ := f.zip.pool[f.folder].Get(f.offset)
	if rc == nil {
		rc, _, err = f.zip.folderReader(f.zip.si, f.folder)
		if err != nil {
			return nil, err
		}
	}

	if _, err = rc.Seek(f.offset, io.SeekStart); err != nil {
		return nil, err
	}

	return &fileReader{
		rc: rc,
		f:  f,
		n:  int64(f.UncompressedSize), //nolint:gosec
	}, nil
}

// OpenReaderWithPassword will open the 7-zip file specified by name using
// password as the basis of the decryption key and return a ReadCloser. If
// name has a ".001" suffix it is assumed there are multiple volumes and each
// sequential volume will be opened.
//
//nolint:cyclop,funlen
func OpenReaderWithPassword(name, password string) (*ReadCloser, error) {
	f, err := os.Open(name)
	if err != nil {
		return nil, err
	}

	info, err := f.Stat()
	if err != nil {
		err = multierror.Append(err, f.Close())

		return nil, err
	}

	var reader io.ReaderAt = f

	size := info.Size()
	files := []*os.File{f}

	if ext := filepath.Ext(name); ext == ".001" {
		sr := []readerutil.SizeReaderAt{io.NewSectionReader(f, 0, size)}

		for i := 2; true; i++ {
			f, err := os.Open(fmt.Sprintf("%s.%03d", strings.TrimSuffix(name, ext), i))
			if err != nil {
				if errors.Is(err, fs.ErrNotExist) {
					break
				}

				for _, file := range files {
					err = multierror.Append(err, file.Close())
				}

				return nil, err
			}

			files = append(files, f)

			info, err = f.Stat()
			if err != nil {
				for _, file := range files {
					err = multierror.Append(err, file.Close())
				}

				return nil, err
			}

			sr = append(sr, io.NewSectionReader(f, 0, info.Size()))
		}

		mr := readerutil.NewMultiReaderAt(sr...)
		reader, size = mr, mr.Size()
	}

	r := new(ReadCloser)
	r.p = password

	if err := r.init(reader, size); err != nil {
		for _, file := range files {
			err = multierror.Append(err, file.Close())
		}

		return nil, err
	}

	r.f = files

	return r, nil
}

// OpenReader will open the 7-zip file specified by name and return a
// ReadCloser. If name has a ".001" suffix it is assumed there are multiple
// volumes and each sequential volume will be opened.
func OpenReader(name string) (*ReadCloser, error) {
	return OpenReaderWithPassword(name, "")
}

// NewReaderWithPassword returns a new Reader reading from r using password as
// the basis of the decryption key, which is assumed to have the given size in
// bytes.
func NewReaderWithPassword(r io.ReaderAt, size int64, password string) (*Reader, error) {
	if size < 0 {
		return nil, errors.New("sevenzip: size cannot be negative")
	}

	zr := new(Reader)
	zr.p = password

	if err := zr.init(r, size); err != nil {
		return nil, err
	}

	return zr, nil
}

// NewReader returns a new Reader reading from r, which is assumed to have the
// given size in bytes.
func NewReader(r io.ReaderAt, size int64) (*Reader, error) {
	return NewReaderWithPassword(r, size, "")
}

func (z *Reader) folderReader(si *streamsInfo, f int) (*folderReadCloser, uint32, error) {
	// Create a SectionReader covering all of the streams data
	return si.FolderReader(io.NewSectionReader(z.r, z.start, z.end-z.start), f, z.p)
}

const (
	chunkSize   = 4096
	searchLimit = 1 << 20 // 1 MiB
)

func findSignature(r io.ReaderAt, search []byte) ([]int64, error) {
	chunk := make([]byte, chunkSize+len(search))
	offsets := make([]int64, 0, 2)

	for offset := int64(0); offset < searchLimit; offset += chunkSize {
		n, err := r.ReadAt(chunk, offset)

		for i := 0; ; {
			idx := bytes.Index(chunk[i:n], search)
			if idx == -1 {
				break
			}

			offsets = append(offsets, offset+int64(i+idx))
			if offsets[0] == 0 {
				// If signature is at the beginning, return immediately, it's a regular archive
				return offsets, nil
			}

			i += idx + 1
		}

		if err != nil {
			if errors.Is(err, io.EOF) {
				break
			}

			return nil, err
		}
	}

	return offsets, nil
}

//nolint:cyclop,funlen,gocognit,gocyclo
func (z *Reader) init(r io.ReaderAt, size int64) error {
	h := crc32.NewIEEE()
	tra := plumbing.TeeReaderAt(r, h)

	signature := []byte{'7', 'z', 0xbc, 0xaf, 0x27, 0x1c}

	offsets, err := findSignature(r, signature)
	if err != nil {
		return err
	}

	if len(offsets) == 0 {
		return errFormat
	}

	var (
		sr    *io.SectionReader
		off   int64
		start startHeader
	)

	for _, off = range offsets {
		sr = io.NewSectionReader(tra, off, size-off) // Will only read first 32 bytes

		var sh signatureHeader
		if err = binary.Read(sr, binary.LittleEndian, &sh); err != nil {
			return err
		}

		z.r = r

		h.Reset()

		if err = binary.Read(sr, binary.LittleEndian, &start); err != nil {
			return err
		}

		// CRC of the start header should match
		if util.CRC32Equal(h.Sum(nil), sh.CRC) {
			break
		}

		err = errChecksum
	}

	if err != nil {
		return err
	}

	// Work out where we are in the file (32, avoiding magic numbers)
	if z.start, err = sr.Seek(0, io.SeekCurrent); err != nil {
		return err
	}

	// Seek over the streams
	if z.end, err = sr.Seek(int64(start.Offset), io.SeekCurrent); err != nil { //nolint:gosec
		return err
	}

	z.start += off
	z.end += off

	h.Reset()

	// Bound bufio.Reader otherwise it can read trailing garbage which screws up the CRC check
	br := bufio.NewReader(io.NewSectionReader(tra, z.end, int64(start.Size))) //nolint:gosec

	id, err := br.ReadByte()
	if err != nil {
		return err
	}

	var (
		header      *header
		streamsInfo *streamsInfo
	)

	switch id {
	case idHeader:
		if header, err = readHeader(br); err != nil {
			return err
		}
	case idEncodedHeader:
		if streamsInfo, err = readStreamsInfo(br); err != nil {
			return err
		}
	default:
		return errUnexpectedID
	}

	// If there's more data to read, we've not parsed this correctly. This
	// won't break with trailing data as the bufio.Reader was bounded
	if n, _ := io.CopyN(io.Discard, br, 1); n != 0 {
		return errTooMuch
	}

	// CRC should match the one from the start header
	if !util.CRC32Equal(h.Sum(nil), start.CRC) {
		return errChecksum
	}

	// If the header was encoded we should have sufficient information now
	// to decode it
	if streamsInfo != nil {
		if streamsInfo.Folders() != 1 {
			return errors.New("sevenzip: expected only one folder in header stream")
		}

		fr, crc, err := z.folderReader(streamsInfo, 0)
		if err != nil {
			return err
		}
		defer fr.Close()

		if header, err = readEncodedHeader(util.ByteReadCloser(fr)); err != nil {
			return err
		}

		if crc != 0 && !util.CRC32Equal(fr.Checksum(), crc) {
			return errChecksum
		}
	}

	z.si = header.streamsInfo

	// spew.Dump(header)
	filesPerStream := make(map[int]int, z.si.Folders())

	if header.filesInfo != nil {
		folder, offset := 0, int64(0)
		z.File = make([]*File, 0, len(header.filesInfo.file))
		j := 0

		for _, fh := range header.filesInfo.file {
			f := new(File)
			f.zip = z
			f.FileHeader = fh

			if f.FileHeader.FileInfo().IsDir() && !strings.HasSuffix(f.FileHeader.Name, "/") {
				f.FileHeader.Name += "/"
			}

			if !fh.isEmptyStream && !fh.isEmptyFile {
				f.folder, _ = header.streamsInfo.FileFolderAndSize(j)

				// Make an exported copy of the folder index
				f.Stream = f.folder

				filesPerStream[f.folder]++

				if f.folder != folder {
					offset = 0
				}

				f.offset = offset
				offset += int64(f.UncompressedSize)
				folder = f.folder
				j++
			}

<<<<<<< HEAD
			z.File = append(z.File, f)
=======
			f.offset = offset
			offset += int64(f.UncompressedSize) //nolint:gosec
			folder = f.folder
			j++
>>>>>>> 63ddd140
		}
	}

	// spew.Dump(filesPerStream)

	z.pool = make([]pool.Pooler, z.si.Folders())
	for i := range z.pool {
		var newPool pool.Constructor = pool.NewNoopPool

		if filesPerStream[i] > 1 {
			newPool = pool.NewPool
		}

		if z.pool[i], err = newPool(); err != nil {
			return err
		}
	}

	return nil
}

// Volumes returns the list of volumes that have been opened as part of the current archive.
func (rc *ReadCloser) Volumes() []string {
	volumes := make([]string, len(rc.f))
	for idx, f := range rc.f {
		volumes[idx] = f.Name()
	}

	return volumes
}

// Close closes the 7-zip file or volumes, rendering them unusable for I/O.
func (rc *ReadCloser) Close() error {
	var err *multierror.Error
	for _, f := range rc.f {
		err = multierror.Append(err, f.Close())
	}

	return err.ErrorOrNil()
}

type fileListEntry struct {
	name  string
	file  *File
	isDir bool
	isDup bool
}

type fileInfoDirEntry interface {
	fs.FileInfo
	fs.DirEntry
}

func (e *fileListEntry) stat() (fileInfoDirEntry, error) {
	if e.isDup {
		return nil, errors.New(e.name + ": duplicate entries in 7-zip file")
	}

	if !e.isDir {
		return headerFileInfo{&e.file.FileHeader}, nil
	}

	return e, nil
}

func (e *fileListEntry) Name() string {
	_, elem := split(e.name)

	return elem
}

func (e *fileListEntry) Size() int64       { return 0 }
func (e *fileListEntry) Mode() fs.FileMode { return fs.ModeDir | 0o555 }
func (e *fileListEntry) Type() fs.FileMode { return fs.ModeDir }
func (e *fileListEntry) IsDir() bool       { return true }
func (e *fileListEntry) Sys() interface{}  { return nil }

func (e *fileListEntry) ModTime() time.Time {
	if e.file == nil {
		return time.Time{}
	}

	return e.file.FileHeader.Modified.UTC()
}

func (e *fileListEntry) Info() (fs.FileInfo, error) { return e, nil }

func toValidName(name string) string {
	name = strings.ReplaceAll(name, `\`, `/`)

	p := strings.TrimPrefix(path.Clean(name), "/")

	for strings.HasPrefix(p, "../") {
		p = p[len("../"):]
	}

	return p
}

//nolint:cyclop,funlen
func (z *Reader) initFileList() {
	z.fileListOnce.Do(func() {
		files := make(map[string]int)
		knownDirs := make(map[string]int)

		dirs := make(map[string]struct{})

		for _, file := range z.File {
			isDir := len(file.Name) > 0 && file.Name[len(file.Name)-1] == '/'

			name := toValidName(file.Name)
			if name == "" {
				continue
			}

			if idx, ok := files[name]; ok {
				z.fileList[idx].isDup = true

				continue
			}

			if idx, ok := knownDirs[name]; ok {
				z.fileList[idx].isDup = true

				continue
			}

			for dir := path.Dir(name); dir != "."; dir = path.Dir(dir) {
				dirs[dir] = struct{}{}
			}

			idx := len(z.fileList)
			entry := fileListEntry{
				name:  name,
				file:  file,
				isDir: isDir,
			}
			z.fileList = append(z.fileList, entry)

			if isDir {
				knownDirs[name] = idx
			} else {
				files[name] = idx
			}
		}

		for dir := range dirs {
			if _, ok := knownDirs[dir]; !ok {
				if idx, ok := files[dir]; ok {
					z.fileList[idx].isDup = true
				} else {
					entry := fileListEntry{
						name:  dir,
						file:  nil,
						isDir: true,
					}
					z.fileList = append(z.fileList, entry)
				}
			}
		}

		sort.Slice(z.fileList, func(i, j int) bool { return fileEntryLess(z.fileList[i].name, z.fileList[j].name) })
	})
}

func fileEntryLess(x, y string) bool {
	xdir, xelem := split(x)
	ydir, yelem := split(y)

	return xdir < ydir || xdir == ydir && xelem < yelem
}

// Open opens the named file in the 7-zip archive, using the semantics of
// fs.FS.Open: paths are always slash separated, with no leading / or ../
// elements.
func (z *Reader) Open(name string) (fs.File, error) {
	z.initFileList()

	if !fs.ValidPath(name) {
		return nil, &fs.PathError{Op: "open", Path: name, Err: fs.ErrInvalid}
	}

	e := z.openLookup(name)
	if e == nil {
		return nil, &fs.PathError{Op: "open", Path: name, Err: fs.ErrNotExist}
	}

	if e.isDir {
		return &openDir{e, z.openReadDir(name), 0}, nil
	}

	rc, err := e.file.Open()
	if err != nil {
		return nil, err
	}

	return rc.(fs.File), nil //nolint:forcetypeassert
}

func split(name string) (dir, elem string) {
	if len(name) > 0 && name[len(name)-1] == '/' {
		name = name[:len(name)-1]
	}

	i := len(name) - 1
	for i >= 0 && name[i] != '/' {
		i--
	}

	if i < 0 {
		return ".", name
	}

	return name[:i], name[i+1:]
}

//nolint:gochecknoglobals
var dotFile = &fileListEntry{name: "./", isDir: true}

func (z *Reader) openLookup(name string) *fileListEntry {
	if name == "." {
		return dotFile
	}

	dir, elem := split(name)

	files := z.fileList
	i := sort.Search(len(files), func(i int) bool {
		idir, ielem := split(files[i].name)

		return idir > dir || idir == dir && ielem >= elem
	})

	if i < len(files) {
		fname := files[i].name
		if fname == name || len(fname) == len(name)+1 && fname[len(name)] == '/' && fname[:len(name)] == name {
			return &files[i]
		}
	}

	return nil
}

func (z *Reader) openReadDir(dir string) []fileListEntry {
	files := z.fileList

	i := sort.Search(len(files), func(i int) bool {
		idir, _ := split(files[i].name)

		return idir >= dir
	})

	j := sort.Search(len(files), func(j int) bool {
		jdir, _ := split(files[j].name)

		return jdir > dir
	})

	return files[i:j]
}

type openDir struct {
	e      *fileListEntry
	files  []fileListEntry
	offset int
}

func (d *openDir) Close() error               { return nil }
func (d *openDir) Stat() (fs.FileInfo, error) { return d.e.stat() }

func (d *openDir) Read([]byte) (int, error) {
	return 0, &fs.PathError{Op: "read", Path: d.e.name, Err: errors.New("is a directory")}
}

func (d *openDir) ReadDir(count int) ([]fs.DirEntry, error) {
	n := len(d.files) - d.offset
	if count > 0 && n > count {
		n = count
	}

	if n == 0 {
		if count <= 0 {
			return nil, nil
		}

		return nil, io.EOF
	}

	list := make([]fs.DirEntry, n)
	for i := range list {
		s, err := d.files[d.offset+i].stat()
		if err != nil {
			return nil, err
		}

		list[i] = s
	}

	d.offset += n

	return list, nil
}<|MERGE_RESOLUTION|>--- conflicted
+++ resolved
@@ -449,19 +449,12 @@
 				}
 
 				f.offset = offset
-				offset += int64(f.UncompressedSize)
+        offset += int64(f.UncompressedSize) //nolint:gosec
 				folder = f.folder
 				j++
 			}
 
-<<<<<<< HEAD
 			z.File = append(z.File, f)
-=======
-			f.offset = offset
-			offset += int64(f.UncompressedSize) //nolint:gosec
-			folder = f.folder
-			j++
->>>>>>> 63ddd140
 		}
 	}
 
